"""
Server specs are used to describe an upstream proxy or server.
"""
import re
from functools import cache
from typing import Literal

from mitmproxy.net import check

ServerSpec = tuple[
<<<<<<< HEAD
    Literal["", "http", "https", "tcp", "tls", "dtls", "quic", "dns"],
=======
    Literal["http", "https", "tls", "dtls", "tcp", "udp", "dns"],
>>>>>>> 1706a9b9
    tuple[str, int]
]

server_spec_re = re.compile(
    r"""
        ^
        (?:(?P<scheme>\w+)://)?  # scheme is optional
        (?P<host>[^:/]+|\[.+\])  # hostname can be DNS name, IPv4, or IPv6 address.
        (?::(?P<port>\d+))?  #  port is optional
        /?  #  we allow a trailing backslash, but no path
        $
        """,
    re.VERBOSE,
)


@cache
def parse(server_spec: str, default_scheme: str = "") -> ServerSpec:
    """
    Parses a server mode specification, e.g.:

     - http://example.com/
     - example.org
     - example.com:443

    *Raises:*
     - ValueError, if the server specification is invalid.
    """
    m = server_spec_re.match(server_spec)
    if not m:
        raise ValueError(f"Invalid server specification: {server_spec}")

    if m.group("scheme"):
        scheme = m.group("scheme")
    else:
        scheme = default_scheme
<<<<<<< HEAD
    if scheme not in ("", "http", "https", "tcp", "tls", "dtls", "quic", "dns"):
=======
    if scheme not in ("http", "https", "tls", "dtls", "tcp", "udp", "dns"):
>>>>>>> 1706a9b9
        raise ValueError(f"Invalid server scheme: {scheme}")

    host = m.group("host")
    # IPv6 brackets
    if host.startswith("[") and host.endswith("]"):
        host = host[1:-1]
    if not check.is_valid_host(host):
        raise ValueError(f"Invalid hostname: {host}")

    if m.group("port"):
        port = int(m.group("port"))
    else:
        try:
            port = {
                "http": 80,
                "https": 443,
                "dns": 53,
            }[scheme]
        except KeyError:
            raise ValueError(f"Port specification missing.")
    if not check.is_valid_port(port):
        raise ValueError(f"Invalid port: {port}")

    return scheme, (host, port)  # type: ignore<|MERGE_RESOLUTION|>--- conflicted
+++ resolved
@@ -8,11 +8,7 @@
 from mitmproxy.net import check
 
 ServerSpec = tuple[
-<<<<<<< HEAD
-    Literal["", "http", "https", "tcp", "tls", "dtls", "quic", "dns"],
-=======
-    Literal["http", "https", "tls", "dtls", "tcp", "udp", "dns"],
->>>>>>> 1706a9b9
+    Literal["http", "https", "http3", "tls", "dtls", "tcp", "udp", "dns"],
     tuple[str, int]
 ]
 
@@ -49,11 +45,7 @@
         scheme = m.group("scheme")
     else:
         scheme = default_scheme
-<<<<<<< HEAD
-    if scheme not in ("", "http", "https", "tcp", "tls", "dtls", "quic", "dns"):
-=======
-    if scheme not in ("http", "https", "tls", "dtls", "tcp", "udp", "dns"):
->>>>>>> 1706a9b9
+    if scheme not in ("http", "https", "http3", "tls", "dtls", "tcp", "udp", "dns"):
         raise ValueError(f"Invalid server scheme: {scheme}")
 
     host = m.group("host")
