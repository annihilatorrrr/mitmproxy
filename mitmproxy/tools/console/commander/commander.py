--- conflicted
+++ resolved
@@ -198,29 +198,23 @@
             self.cbuf.cursor = cursor_pos
         elif key == "backspace":
             self.cbuf.backspace()
-<<<<<<< HEAD
             if self.cbuf.text == '':
                 self.active_filter = False
                 self.master.commands.execute("command_history.filter ''")
                 self.filter_str = ''
-        elif key == "left":
-=======
         elif key == "left" or key == "ctrl b":
->>>>>>> b3b069f4
             self.cbuf.left()
         elif key == "right" or key == "ctrl f":
             self.cbuf.right()
-<<<<<<< HEAD
-        elif key == "up":
+        elif key == "up" or key == "ctrl p":
             if self.active_filter is False:
                 self.active_filter = True
                 self.filter_str = self.cbuf.text
                 _cmd = command_lexer.quote(self.cbuf.text)
                 self.master.commands.execute("command_history.filter %s" % _cmd)
-
             cmd = self.master.commands.execute("command_history.prev")
             self.cbuf = CommandBuffer(self.master, cmd)
-        elif key == "down":
+        elif key == "down" or key == "ctrl n":
             prev_cmd = self.cbuf.text
             cmd = self.master.commands.execute("command_history.next")
 
@@ -234,14 +228,6 @@
                     self.cbuf = CommandBuffer(self.master, '')
             else:
                 self.cbuf = CommandBuffer(self.master, cmd)
-
-=======
-        elif key == "up" or key == "ctrl p":
-            self.history.add_command(self.cbuf)
-            self.cbuf = self.history.get_prev() or self.cbuf
-        elif key == "down" or key == "ctrl n":
-            self.cbuf = self.history.get_next() or self.cbuf
->>>>>>> b3b069f4
         elif key == "shift tab":
             self.cbuf.cycle_completion(False)
         elif key == "tab":
