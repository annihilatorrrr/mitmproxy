--- conflicted
+++ resolved
@@ -41,35 +41,34 @@
     cert.set_issuer(cert.get_subject())
     cert.set_pubkey(key)
     cert.add_extensions([
-<<<<<<< HEAD
-      OpenSSL.crypto.X509Extension("basicConstraints", True,
-                                   "CA:TRUE"),
-      OpenSSL.crypto.X509Extension("nsCertType", False,
-                                   "sslCA"),
-      OpenSSL.crypto.X509Extension("extendedKeyUsage", False,
-                                    "serverAuth,clientAuth,emailProtection,timeStamping,msCodeInd,msCodeCom,msCTLSign,msSGC,msEFS,nsSGC"
-                                    ),
-      OpenSSL.crypto.X509Extension("keyUsage", True,
-                                   "keyCertSign, cRLSign"),
-      OpenSSL.crypto.X509Extension("subjectKeyIdentifier", False, "hash",
-                                   subject=cert),
-      ])
+        OpenSSL.crypto.X509Extension(
+            "basicConstraints", 
+            True,
+            "CA:TRUE"
+        ),
+        OpenSSL.crypto.X509Extension(
+            "nsCertType",
+            False,
+            "sslCA"
+        ),
+        OpenSSL.crypto.X509Extension(
+            "extendedKeyUsage",
+            False,
+            "serverAuth,clientAuth,emailProtection,timeStamping,msCodeInd,msCodeCom,msCTLSign,msSGC,msEFS,nsSGC"
+        ),
+        OpenSSL.crypto.X509Extension(
+            "keyUsage",
+            True,
+            "keyCertSign, cRLSign"
+        ),
+        OpenSSL.crypto.X509Extension(
+            "subjectKeyIdentifier",
+            False,
+            "hash",
+            subject=cert
+        ),
+    ])
     cert.sign(key, "sha256")
-=======
-        OpenSSL.crypto.X509Extension("basicConstraints", True,
-                                     "CA:TRUE"),
-        OpenSSL.crypto.X509Extension("nsCertType", False,
-                                     "sslCA"),
-        OpenSSL.crypto.X509Extension("extendedKeyUsage", False,
-                                     "serverAuth,clientAuth,emailProtection,timeStamping,msCodeInd,msCodeCom,msCTLSign,msSGC,msEFS,nsSGC"
-                                     ),
-        OpenSSL.crypto.X509Extension("keyUsage", True,
-                                     "keyCertSign, cRLSign"),
-        OpenSSL.crypto.X509Extension("subjectKeyIdentifier", False, "hash",
-                                     subject=cert),
-    ])
-    cert.sign(key, "sha1")
->>>>>>> 80378306
     return key, cert
 
 
@@ -156,12 +155,7 @@
     """
         Implements an in-memory certificate store.
     """
-<<<<<<< HEAD
     def __init__(self, default_privatekey, default_ca, default_chain_file, dhparams):
-=======
-
-    def __init__(self, default_privatekey, default_ca, default_chain_file, dhparams=None):
->>>>>>> 80378306
         self.default_privatekey = default_privatekey
         self.default_ca = default_ca
         self.default_chain_file = default_chain_file
